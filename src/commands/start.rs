--- conflicted
+++ resolved
@@ -68,12 +68,8 @@
     // Create tmux session
     create_tmux_session(&session_name, &config, &profile, detach)?;
 
-<<<<<<< HEAD
     // Give the tmux session a moment to fully initialize before updating status
     std::thread::sleep(std::time::Duration::from_millis(300));
-
-=======
->>>>>>> 41a452cd
     // Update agent status to Active after successful session creation
     update_agent_status_to_active(&config)?;
 
