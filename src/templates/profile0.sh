--- conflicted
+++ resolved
@@ -66,12 +66,8 @@
 echo "✅ Profile 0 applied successfully!"
 echo "🖱️  Mouse support enabled - Click to switch between panels"
 echo "⌨️  Keyboard shortcuts: Ctrl+B then Arrow keys to navigate"
-<<<<<<< HEAD
 echo "🎮 Use 'sprite attach' to connect to the session"
 
 # Debug output: show created panes
 echo "🔍 Created panes:"
-tmux list-panes -t "$SPRITE_SESSION" 2>/dev/null || echo "   (Could not list panes)"
-=======
-echo "🎮 Use 'sprite attach' to connect to the session"
->>>>>>> 41a452cd
+tmux list-panes -t "$SPRITE_SESSION" 2>/dev/null || echo "   (Could not list panes)"